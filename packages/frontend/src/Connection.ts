import { VERSION, timestamp, FeedMessage, Types, Maybe, sleep } from '@dotstats/common';
import { State, Update, Node, UpdateBound, PINNED_CHAIN } from './state';
import { PersistentSet } from './persist';
import { getHashData, setHashData } from './utils';
import { AfgHandling } from './AfgHandling';
import { VIS_AUTHORITIES_LIMIT } from '../../frontend/src/components/Consensus';

const { Actions } = FeedMessage;

const TIMEOUT_BASE = (1000 * 5) as Types.Milliseconds; // 5 seconds
const TIMEOUT_MAX = (1000 * 60 * 5) as Types.Milliseconds; // 5 minutes

export class Connection {
  public static async create(pins: PersistentSet<Types.NodeName>, update: Update): Promise<Connection> {
    return new Connection(await Connection.socket(), update, pins);
  }

  private static readonly utf8decoder = new TextDecoder('utf-8');

  private static readonly address = window.location.protocol === 'https:'
                                      ? `wss://${window.location.hostname}/feed/`
                                      : `ws://127.0.0.1:8080/feed`;

  // private static readonly address = 'wss://telemetry.polkadot.io/feed/';

  private static async socket(): Promise<WebSocket> {
    let socket = await Connection.trySocket();
    let timeout = TIMEOUT_BASE;

    while (!socket) {
      await sleep(timeout);

      timeout = Math.min(timeout * 2, TIMEOUT_MAX) as Types.Milliseconds;
      socket = await Connection.trySocket();
    }

    return socket;
  }

  private static async trySocket(): Promise<Maybe<WebSocket>> {
    return new Promise<Maybe<WebSocket>>((resolve, _) => {
      function clean() {
        socket.removeEventListener('open', onSuccess);
        socket.removeEventListener('close', onFailure);
        socket.removeEventListener('error', onFailure);
      }

      function onSuccess() {
        clean();
        resolve(socket);
      }

      function onFailure() {
        clean();
        resolve(null);
      }

      const socket = new WebSocket(Connection.address);

      socket.binaryType = "arraybuffer";
<<<<<<< HEAD

=======
>>>>>>> 5b2c0ee3
      socket.addEventListener('open', onSuccess);
      socket.addEventListener('error', onFailure);
      socket.addEventListener('close', onFailure);
    });
  }

  private pingId = 0;
  private pingTimeout: NodeJS.Timer;
  private pingSent: Maybe<Types.Timestamp> = null;
  private resubscribeTo: Maybe<Types.ChainLabel> = getHashData().chain;
  private resubscribeSendFinality: boolean = getHashData().tab === 'consensus';
  private socket: WebSocket;
  private state: Readonly<State>;
  private readonly update: Update;
  private readonly pins: PersistentSet<Types.NodeName>;

  constructor(socket: WebSocket, update: Update, pins: PersistentSet<Types.NodeName>) {
    this.socket = socket;
    this.update = update;
    this.pins = pins;
    this.bindSocket();
  }

  public subscribe(chain: Types.ChainLabel) {
    if (this.state.subscribed != null && this.state.subscribed !== chain) {
      this.state = this.update({
        tab: 'list',
      });
      setHashData({ chain, tab: 'list' });
    } else {
      setHashData({ chain });
    }

    this.socket.send(`subscribe:${chain}`);
  }

  public subscribeConsensus(chain: Types.ChainLabel) {
    if (this.state.authorities.length <= VIS_AUTHORITIES_LIMIT) {
      setHashData({chain});
      this.resubscribeSendFinality = true;
      this.socket.send(`send-finality:${chain}`);
    }
  }

  public resetConsensus() {
    this.state = this.update({
      consensusInfo: new Array() as Types.ConsensusInfo,
      displayConsensusLoadingScreen: true,
      authorities: [] as Types.Address[],
      authoritySetId: null,
    });
  }

  public unsubscribeConsensus(chain: Types.ChainLabel) {
    this.resubscribeSendFinality = true;
    this.socket.send(`no-more-finality:${chain}`);
  }

  public handleMessages = (messages: FeedMessage.Message[]) => {
    const { nodes, chains } = this.state;
    const ref = nodes.ref();

    const updateState: UpdateBound = (state) => { this.state = this.update(state); };
    const getState = () => this.state;
    const afg = new AfgHandling(updateState, getState);

    for (const message of messages) {
      switch (message.action) {
        case Actions.FeedVersion: {
          if (message.payload !== VERSION) {
            this.state = this.update({ status: 'upgrade-requested' });
            this.clean();

            // Force reload from the server
            setTimeout(() => window.location.reload(true), 3000);

            return;
          }

          break;
        }

        case Actions.BestBlock: {
          const [best, blockTimestamp, blockAverage] = message.payload;

          nodes.mutEach((node) => node.newBestBlock());

          this.state = this.update({ best, blockTimestamp, blockAverage });

          break;
        }

        case Actions.BestFinalized: {
          const [finalized /*, hash */] = message.payload;

          this.state = this.update({ finalized });

          break;
        }

        case Actions.AddedNode: {
          const [id, nodeDetails, nodeStats, nodeHardware, blockDetails, location] = message.payload;
          const pinned = this.pins.has(nodeDetails[0]);
          const node = new Node(pinned, id, nodeDetails, nodeStats, nodeHardware, blockDetails, location);

          nodes.add(node);

          break;
        }

        case Actions.RemovedNode: {
          const id = message.payload;

          nodes.remove(id);

          break;
        }

        case Actions.StaleNode: {
          const id = message.payload;

          nodes.mutAndSort(id, (node) => node.setStale(true));

          break;
        }

        case Actions.LocatedNode: {
          const [id, lat, lon, city] = message.payload;

          nodes.mut(id, (node) => node.updateLocation([lat, lon, city]));

          break;
        }

        case Actions.ImportedBlock: {
          const [id, blockDetails] = message.payload;

          nodes.mutAndSort(id, (node) => node.updateBlock(blockDetails));

          break;
        }

        case Actions.FinalizedBlock: {
          const [id, height, hash] = message.payload;

          nodes.mut(id, (node) => node.updateFinalized(height, hash));

          break;
        }

        case Actions.NodeStats: {
          const [id, nodeStats] = message.payload;

          nodes.mut(id, (node) => node.updateStats(nodeStats));

          break;
        }

        case Actions.NodeHardware: {
          const [id, nodeHardware] = message.payload;

          nodes.mut(id, (node) => node.updateHardware(nodeHardware));

          break;
        }

        case Actions.TimeSync: {
          this.state = this.update({
            timeDiff: (timestamp() - message.payload) as Types.Milliseconds
          });

          break;
        }

        case Actions.AddedChain: {
          const [label, nodeCount] = message.payload;
          chains.set(label, nodeCount);

          this.state = this.update({ chains });

          break;
        }

        case Actions.RemovedChain: {
          chains.delete(message.payload);

          if (this.state.subscribed === message.payload) {
            nodes.clear();
            this.state = this.update({ subscribed: null, nodes, chains });
            this.resetConsensus();
          }

          break;
        }

        case Actions.SubscribedTo: {
          nodes.clear();

          this.state = this.update({ subscribed: message.payload, nodes });

          break;
        }

        case Actions.UnsubscribedFrom: {
          if (this.state.subscribed === message.payload) {
            nodes.clear();

            this.state = this.update({ subscribed: null, nodes });
          }

          break;
        }

        case Actions.Pong: {
          this.pong(Number(message.payload));

          break;
        }

        case Actions.AfgFinalized: {
          const [nodeAddress, finalizedNumber, finalizedHash] = message.payload;
          const no = parseInt(String(finalizedNumber), 10) as Types.BlockNumber;
          afg.receivedFinalized( nodeAddress, no, finalizedHash);

          break;
        }

        case Actions.AfgReceivedPrevote: {
          const [nodeAddress, blockNumber, blockHash, voter] = message.payload;
          const no = parseInt(String(blockNumber), 10) as Types.BlockNumber;
          afg.receivedPre(nodeAddress, no, blockHash, voter, "prevote");

          break;
        }

        case Actions.AfgReceivedPrecommit: {
          const [nodeAddress, blockNumber, blockHash, voter] = message.payload;
          const no = parseInt(String(blockNumber), 10) as Types.BlockNumber;
          afg.receivedPre(nodeAddress, no, blockHash, voter, "precommit");

          break;
        }

        case Actions.AfgAuthoritySet: {
          const [authoritySetId, authorities] = message.payload;
          afg.receivedAuthoritySet(authoritySetId, authorities);

          break;
        }

        default: {
          break;
        }
      }
    }

    if (nodes.hasChangedSince(ref)) {
      this.state = this.update({ nodes });
    }

    this.autoSubscribe();
  }

  private bindSocket() {
    this.ping();

    if (this.state) {
      const { nodes } = this.state;
      nodes.clear();
    }

    this.state = this.update({
      status: 'online',
    });

    if (this.state.subscribed) {
      this.resubscribeTo = this.state.subscribed;
      this.resubscribeSendFinality = this.state.sendFinality;
      this.state = this.update({ subscribed: null, sendFinality: false });
    }

    this.socket.addEventListener('message', this.handleFeedData);
    this.socket.addEventListener('close', this.handleDisconnect);
    this.socket.addEventListener('error', this.handleDisconnect);
  }

  private ping = () => {
    if (this.pingSent) {
      this.handleDisconnect();
      return;
    }

    this.pingId += 1;
    this.pingSent = timestamp();
    this.socket.send(`ping:${this.pingId}`);

    this.pingTimeout = setTimeout(this.ping, 30000);
  }

  private pong(id: number) {
    if (!this.pingSent) {
      console.error('Received a pong without sending a ping first');

      this.handleDisconnect();
      return;
    }

    if (id !== this.pingId) {
      console.error('pingId differs');

      this.handleDisconnect();
    }

    const latency = timestamp() - this.pingSent;
    this.pingSent = null;

    console.log('latency', latency);
  }

  private clean() {
    clearTimeout(this.pingTimeout);
    this.pingSent = null;

    this.socket.removeEventListener('message', this.handleFeedData);
    this.socket.removeEventListener('close', this.handleDisconnect);
    this.socket.removeEventListener('error', this.handleDisconnect);
  }

  private handleFeedData = (event: MessageEvent) => {
    const data = typeof event.data === 'string'
      ? event.data as any as FeedMessage.Data
      : Connection.utf8decoder.decode(event.data) as any as FeedMessage.Data;
<<<<<<< HEAD

    console.log('data', data);
=======
>>>>>>> 5b2c0ee3

    this.handleMessages(FeedMessage.deserialize(data));
  }

  private autoSubscribe() {
    const { subscribed, chains } = this.state;
    const { resubscribeTo, resubscribeSendFinality } = this;

    if (subscribed) {
      return;
    }

    if (resubscribeTo) {
      if (chains.has(resubscribeTo)) {
        this.subscribe(resubscribeTo);
        if (resubscribeSendFinality) {
          this.subscribeConsensus(resubscribeTo);
        }
        return;
      }
    }

    let topLabel: Maybe<Types.ChainLabel> = null;
    let topCount: Types.NodeCount = 0 as Types.NodeCount;

    for (const [label, count] of chains.entries()) {
      if (label === PINNED_CHAIN) {
        topLabel = label;
        break;
      }

      if (count > topCount) {
        topLabel = label;
        topCount = count;
      }
    }

    if (topLabel) {
      this.subscribe(topLabel);
    }
  }

  private handleDisconnect = async () => {
    this.state = this.update({ status: 'offline' });
    this.resetConsensus();
    this.clean();
    this.socket.close();
    this.socket = await Connection.socket();
    this.bindSocket();
  }
}<|MERGE_RESOLUTION|>--- conflicted
+++ resolved
@@ -58,10 +58,6 @@
       const socket = new WebSocket(Connection.address);
 
       socket.binaryType = "arraybuffer";
-<<<<<<< HEAD
-
-=======
->>>>>>> 5b2c0ee3
       socket.addEventListener('open', onSuccess);
       socket.addEventListener('error', onFailure);
       socket.addEventListener('close', onFailure);
@@ -394,11 +390,6 @@
     const data = typeof event.data === 'string'
       ? event.data as any as FeedMessage.Data
       : Connection.utf8decoder.decode(event.data) as any as FeedMessage.Data;
-<<<<<<< HEAD
-
-    console.log('data', data);
-=======
->>>>>>> 5b2c0ee3
 
     this.handleMessages(FeedMessage.deserialize(data));
   }
