![Frontend](https://github.com/paritytech/substrate-telemetry/workflows/Frontend%20CI/badge.svg)
![Backend](https://github.com/paritytech/substrate-telemetry/workflows/Backend%20CI/badge.svg)

# Polkadot Telemetry

## Overview

This repository contains both the backend ingestion server for Substrate Telemetry as well as the Frontend you typically see running at [telemetry.polkadot.io](https://telemetry.polkadot.io/).

The backend is a Rust project and the frontend is React/Typescript project.

## Getting Started

To run the backend, you will need `cargo` to build the binary. We recommend using [`rustup`](https://rustup.rs/).

To run the frontend make sure to grab the latest stable version of node and install dependencies before doing anything:

```sh
nvm install stable
yarn
```

### Terminal 1 - Backend

```
cd backend
cargo build --release
./target/release/telemetry --help
```

By default, telemetry will listen on the local interface only (127.0.0.1) on port 8000. You may change both those values with the `--listen` flag as shown below:

```
telemetry --listen 0.0.0.0:8888
```

This example listen on all interfaces and on port :8888

### Terminal 2 - Frontend

```sh
cd frontend
yarn install
yarn start
```

### Terminal 3 - Node

Follow up installation instructions from the [Polkadot repo](https://github.com/paritytech/polkadot)

```sh
polkadot --dev --telemetry-url ws://localhost:8000/submit
```

## Docker

### Run the backend and frontend

Obviously, the frontend need to be aware of the backend. In a similar way, your node will need to connect to the backend.
For the sake of brevity below, I will name the containers `backend` and `frontend`. In a complex environment, you will want to use names such as `telemetry-backend` for instance to avoid conflicts with other `backend` containers.

Let's start the backend first. We will be using the published 'chevdor' images here, feel free to replace with you own image.

```
docker run --rm -i --name backend -p 8000:8000 chevdor/substrate-telemetry-backend -l 0.0.0.0:8000
```

Let's now start the frontend:

```
docker run --rm -i --name frontend --link backend -p 80:80 -e SUBSTRATE_TELEMETRY_URL=ws://localhost:8000/feed chevdor/substrate-telemetry-frontend
```

WARNING: Do not forget the /feed part of the URL...

NOTE: Here we used `SUBSTRATE_TELEMETRY_URL=ws://localhost:8000/feed`. This will work if you test on your laptop but NOT if your backend runs on a remote server. Keep in mind that the frontend docker image is serving a static site running your browser. The `SUBSTRATE_TELEMETRY_URL` is the WebSocket url that your browser will use to reach the backend. Say your backend runs on a remore server at `192.168.0.100`, you will need to set the IP/url accordingly.

At that point, you can already open your browser at [http://localhost](http://localhost/) and see that telemetry is waiting for data.

Let's bring some data in with  a node:

```
docker run --rm -i --name substrate --link backend -p 9944:9944 chevdor/substrate substrate --dev --telemetry-url 'ws://backend:8000/submit 0'
```

You should now see your noe showing up in the telemetry frontend:
![image](doc/screenshot01.png)

### Run via docker-compose

To run via docker make sure that you have Docker Desktop.
If you don't you can download for you OS here [Docker Desktop](https://www.docker.com/products/docker-desktop)

```sh
docker-compose up --build -d
```

- `-d` stands for detach, if you would like to see logs i recommend using [Kitmatic](https://kitematic.com/) or don't use the `-d`
- `--build` will build the images and rebuild, but this is not required every time
- If you want to makes UI changes, there is no need to rebuild the image as the files are being copied in via volumes.

<<<<<<< HEAD
Now navigate to [http://localhost:3000](http://ocalhost:3000:/) in your browser to view the app.
=======
Now navigate to [http://localhost:3000](http://localhost:3000/) in your browser to view the app.

### Build & Publish the Frontend docker image

The building process is standard. You just need to notice that the Dockerfile is in ./packages/frontend/ and tell docker about it. The context must remain the repository's root though.

```
DOCKER_USER=chevdor ./scripts/build-docker-frontend.sh
```
>>>>>>> 8ed8d014
<|MERGE_RESOLUTION|>--- conflicted
+++ resolved
@@ -99,9 +99,6 @@
 - `--build` will build the images and rebuild, but this is not required every time
 - If you want to makes UI changes, there is no need to rebuild the image as the files are being copied in via volumes.
 
-<<<<<<< HEAD
-Now navigate to [http://localhost:3000](http://ocalhost:3000:/) in your browser to view the app.
-=======
 Now navigate to [http://localhost:3000](http://localhost:3000/) in your browser to view the app.
 
 ### Build & Publish the Frontend docker image
@@ -110,5 +107,4 @@
 
 ```
 DOCKER_USER=chevdor ./scripts/build-docker-frontend.sh
-```
->>>>>>> 8ed8d014
+```