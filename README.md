--- conflicted
+++ resolved
@@ -51,19 +51,14 @@
 
 ### Run via Docker
 
-To run via docker make sure that you have Docker Desktop
-<<<<<<< HEAD
-
-- If you don't you can download for you OS here [Docker Desktop](https://www.docker.com/products/docker-desktop)
+To run via docker make sure that you have Docker Desktop.
+If you don't you can download for you OS here [Docker Desktop](https://www.docker.com/products/docker-desktop)
 
 ```sh
-=======
-  - If you don't you can download for you OS here [Docker Desktop](https://www.docker.com/products/docker-desktop)
-```
->>>>>>> 6a255f35
 docker-compose up --build -d
 ```
- - `-d` stands for detach, if you would like to see logs I recommend using [Kitmatic](https://kitematic.com/) or don't use the -d
+
+- `-d` stands for detach, if you would like to see logs I recommend using [Kitmatic](https://kitematic.com/) or don't use the -d
  - `--build` will build the images and rebuild, but this is not required every time
  - If you want to makes UI changes, there is no need to rebuild the image as the files are being copied in via volumes.
 
