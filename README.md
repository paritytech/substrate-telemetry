#Polkadot Telemetry

## Getting Started
After cloning the repo, make sure to grab the latest stable version of node and install dependencies before doing anything.

```
nvm install stable
yarn
```

### Terminal 1 - Backend
```
yarn start:backend
```
### Terminal 2 - Frontend
```
yarn start:frontend
```

<<<<<<< HEAD
### Use docker image

```
docker run --name polkadot-telemetry-backend -p 1024:1024 -p 8080:8080 --rm -d chevdor/polkadot-telemetry:latest yarn start:backend
docker run --name polkadot-telemetry-frontend -p 3000:3000 --rm -d chevdor/polkadot-telemetry:latest yarn start:frontend

```

### Build docker image

```
docker build -t chevdor/polkadot-telemetry:latest .
```
=======
### Terminal 3 - Node
```
./target/debug/polkadot --dev --telemetry-url ws://localhost:1024
```

Now navigate to localhost:3000 in your browser to view the app.
>>>>>>> db87eae1
<|MERGE_RESOLUTION|>--- conflicted
+++ resolved
@@ -17,7 +17,13 @@
 yarn start:frontend
 ```
 
-<<<<<<< HEAD
+### Terminal 3 - Node
+```
+./target/debug/polkadot --dev --telemetry-url ws://localhost:1024
+```
+
+Now navigate to localhost:3000 in your browser to view the app.
+
 ### Use docker image
 
 ```
@@ -30,12 +36,4 @@
 
 ```
 docker build -t chevdor/polkadot-telemetry:latest .
-```
-=======
-### Terminal 3 - Node
-```
-./target/debug/polkadot --dev --telemetry-url ws://localhost:1024
-```
-
-Now navigate to localhost:3000 in your browser to view the app.
->>>>>>> db87eae1
+```