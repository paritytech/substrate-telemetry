--- conflicted
+++ resolved
@@ -17,13 +17,7 @@
 */
 
 .THead {
-<<<<<<< HEAD
-  background:#e4956e;
-  border-radius: 50%;
-
-=======
   background: #e4956e;
->>>>>>> 1cebbfa2
 }
 
 .THeadCell {
