--- conflicted
+++ resolved
@@ -29,9 +29,4 @@
   - curl https://rustwasm.github.io/wasm-pack/installer/init.sh -sSf | sh -s -- -f
 
 script:
-<<<<<<< HEAD
-  - ./scripts/travis-backend.sh
-  - ./scripts/travis-frontend.sh
-=======
-  - yarn build
->>>>>>> 7e1b0fa4
+  - yarn build